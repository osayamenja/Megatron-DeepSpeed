--- conflicted
+++ resolved
@@ -89,17 +89,11 @@
             add_encoder=add_encoder,
             add_decoder=add_decoder,
             encoder_attn_mask_type=AttnMaskType.padding,
-<<<<<<< HEAD
-            init_method=init_method,
-            scaled_init_method=scaled_init_method,
-            num_experts=args.num_experts,
-        )
-=======
             pre_process=self.pre_process,
-            post_process=self.post_process)
+            post_process=self.post_process,
+            num_experts=args.num_experts,)
 
         self.initialize_word_embeddings()
->>>>>>> 3316e811
 
         if self.post_process and self.add_decoder:
             self.lm_head = T5LMHead(
