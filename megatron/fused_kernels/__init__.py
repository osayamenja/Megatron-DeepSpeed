--- conflicted
+++ resolved
@@ -19,23 +19,15 @@
 
     # Check if cuda 11 is installed for compute capability 8.0
     cc_flag = []
-<<<<<<< HEAD
     if torch.version.hip is None:
-        _, bare_metal_major, _ = _get_cuda_bare_metal_version(
+        _, bare_metal_major, bare_metal_minor = _get_cuda_bare_metal_version(
             cpp_extension.CUDA_HOME)
         if int(bare_metal_major) >= 11:
             cc_flag.append('-gencode')
             cc_flag.append('arch=compute_80,code=sm_80')
-=======
-    _, bare_metal_major, bare_metal_minor = _get_cuda_bare_metal_version(
-        cpp_extension.CUDA_HOME)
-    if int(bare_metal_major) >= 11:
-        cc_flag.append('-gencode')
-        cc_flag.append('arch=compute_80,code=sm_80')
-        if int(bare_metal_minor) >= 7:
-            cc_flag.append('-gencode')
-            cc_flag.append('arch=compute_90,code=sm_90')
->>>>>>> 3316e811
+            if int(bare_metal_minor) >= 7:
+                cc_flag.append('-gencode')
+                cc_flag.append('arch=compute_90,code=sm_90')
 
     # Build path
     srcpath = pathlib.Path(__file__).parent.absolute()
@@ -71,7 +63,6 @@
         extra_include_paths=[]
 
     if args.masked_softmax_fusion:
-<<<<<<< HEAD
         if torch.version.hip is not None:
              extra_cuda_flags = ['-D__HIP_NO_HALF_OPERATORS__=1',
                                 '-D__HIP_NO_HALF_CONVERSIONS__=1']
@@ -81,13 +72,6 @@
                                 '--expt-relaxed-constexpr',
                                 '--expt-extended-lambda']
         
-=======
-        extra_cuda_flags = ['-U__CUDA_NO_HALF_OPERATORS__',
-                            '-U__CUDA_NO_HALF_CONVERSIONS__',
-                            '--expt-relaxed-constexpr',
-                            '--expt-extended-lambda']
-
->>>>>>> 3316e811
         # Upper triangular softmax.
         sources=[srcpath / 'scaled_upper_triang_masked_softmax.cpp',
                  srcpath / 'scaled_upper_triang_masked_softmax_cuda.cu']
@@ -101,27 +85,11 @@
         scaled_masked_softmax_cuda = _cpp_extention_load_helper(
             "scaled_masked_softmax_cuda", sources, extra_cuda_flags, extra_include_paths)
 
-<<<<<<< HEAD
-    # =================================
-    # Mixed precision fused layer norm.
-    # =================================
-
-    if torch.version.hip is not None:
-        extra_cuda_flags = []
-    else:
-        extra_cuda_flags = ['-maxrregcount=50']
-
-    sources=[srcpath / 'layer_norm_cuda.cpp',
-             srcpath / 'layer_norm_cuda_kernel.cu']
-    fused_mix_prec_layer_norm_cuda = _cpp_extention_load_helper(
-        "fused_mix_prec_layer_norm_cuda", sources, extra_cuda_flags, extra_include_paths)
-=======
         # Softmax
         sources=[srcpath / 'scaled_softmax.cpp',
                  srcpath / 'scaled_softmax_cuda.cu']
         scaled_softmax_cuda = _cpp_extention_load_helper(
-            "scaled_softmax_cuda", sources, extra_cuda_flags)
->>>>>>> 3316e811
+            "scaled_softmax_cuda", sources, extra_cuda_flags, extra_include_paths)
 
 
 def _get_cuda_bare_metal_version(cuda_dir):
